--- conflicted
+++ resolved
@@ -368,18 +368,15 @@
 void view_colorcolumn_set(View*, int col);
 int view_colorcolumn_get(View*);
 
-<<<<<<< HEAD
 /** Set how many spaces are used to display a tab `\t` character. */
 void view_tabwidth_set(View*, int tabwidth);
 /** Define a display style. */
-=======
-char *view_symbol_eof_get(View*);
-
->>>>>>> bfcf2210
 bool view_style_define(View*, enum UiStyle, const char *style);
 /** Apply a style to a text range. */
 void view_style(View*, enum UiStyle, size_t start, size_t end);
 
+char *view_symbol_eof_get(View*);
+
 /** @} */
 
 #endif